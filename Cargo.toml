--- conflicted
+++ resolved
@@ -30,10 +30,5 @@
 path = "src/shrink_fire_bed.rs"
 
 [[bin]]
-<<<<<<< HEAD
 name = "bedgraph_to_bw"
 path = "src/bgtobw.rs"
-=======
-name = "annotate_seq"
-path = "src/annotate_seq.rs"
->>>>>>> ab7f5bd4
